--- conflicted
+++ resolved
@@ -3,16 +3,7 @@
 packages:
 - '.'
 - distributed-process-tests/
-<<<<<<< HEAD
-extra-deps:
-- distributed-static-0.3.2.0
-- network-transport-tcp-0.5.1
-- network-transport-inmemory-0.5.0
-- rank1dynamic-0.3.1.0
-- rematch-0.2.0.0
-=======
 
->>>>>>> f468f066
 flags:
   distributed-process-tests:
     tcp: true