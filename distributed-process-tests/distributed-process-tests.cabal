--- conflicted
+++ resolved
@@ -140,10 +140,7 @@
                      network-transport-inmemory >= 0.5,
                      test-framework >= 0.6 && < 0.9
   Extensions:        CPP
-<<<<<<< HEAD
   ghc-options:       -eventlog -threaded -rtsopts -with-rtsopts=-N -fno-warn-unused-do-bind
-=======
-  ghc-options:       -Wall -eventlog -threaded -rtsopts -with-rtsopts=-N -fno-warn-unused-do-bind
   HS-Source-Dirs:    tests
 
 Test-Suite TestMxInTCP
@@ -158,5 +155,4 @@
                      test-framework >= 0.6 && < 0.9
   Extensions:        CPP
   ghc-options:       -Wall -threaded -rtsopts -with-rtsopts=-N -fno-warn-unused-do-bind
->>>>>>> 003e522b
   HS-Source-Dirs:    tests